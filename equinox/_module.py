"""Implements the core Module abstraction.

This includes both the core dataclass+pytree combo, plus various related pieces of
functionality.
"""

import abc
import dataclasses
import functools as ft
import inspect
import types
import warnings
import weakref
from collections.abc import Callable
from typing import Any, cast, Optional, Protocol, TYPE_CHECKING, TypeVar, Union
from typing_extensions import dataclass_transform, ParamSpec

import jax
import jax._src.traceback_util as traceback_util
import jax.tree_util as jtu
import numpy as np
from jaxtyping import Array, Bool, PyTreeDef

from ._better_abstract import ABCMeta, dataclass
<<<<<<< HEAD
from ._caches import internal_lru_caches
from ._custom_types import DimsSpec
=======
from ._caches import cache_clears
>>>>>>> 028a6f46
from ._doc_utils import doc_repr
from ._filters import is_array_like
from ._pretty_print import tree_pformat
from ._tree import tree_equal


traceback_util.register_exclusion(__file__)


_P = ParamSpec("_P")
_T = TypeVar("_T")


#
# Part 1: fields. We extend `dataclasses.field` with a wrapper supporting extra features
# like type converters, and marking a field as static metadata.
#


def static_field(**kwargs):
    """Deprecated in favour of [`equinox.field`][], i.e. `eqx.field(static=True)`."""
    return field(**kwargs, static=True)


_converter_sentinel: Any = doc_repr(object(), "lambda x: x")


def field(
    *,
    converter: Callable[[Any], Any] = _converter_sentinel,
    dims: DimsSpec = "",
    static: bool = False,
    **kwargs,
):
    """Equinox supports extra functionality on top of the default dataclasses.

    **Arguments:**

    - `converter`: a function to call on this field when the model is initialised. For
        example, `field(converter=jax.numpy.asarray)` to convert
        `bool`/`int`/`float`/`complex` values to JAX arrays. This is ran after the
        `__init__` method (i.e. when using a user-provided `__init__`), and before
        `__post_init__` (i.e. when using the default dataclass initialisation).
    - `static`: whether the field should not interact with any JAX transform at all (by
        making it part of the PyTree structure rather than a leaf).
    - `**kwargs`: All other keyword arguments are passed on to `dataclass.field`.

    !!! example "Example for `converter`"

        ```python
        class MyModule(eqx.Module):
            foo: Array = eqx.field(converter=jax.numpy.asarray)

        mymodule = MyModule(1.0)
        assert isinstance(mymodule.foo, jax.Array)
        ```

    !!! example "Example for `static`"

        ```python
        class MyModule(eqx.Module):
            normal_field: int
            static_field: int = eqx.field(static=True)

        mymodule = MyModule("normal", "static")
        leaves, treedef = jax.tree_util.tree_flatten(mymodule)
        assert leaves == ["normal"]
        assert "static" in str(treedef)
        ```

    `static=True` means that this field is not a node of the PyTree, so it does not
    interact with any JAX transforms, like JIT or grad. This means that it is usually a
    bug to make JAX arrays be static fields. `static=True` should very rarely be used.
    It is preferred to just filter out each field with `eqx.partition` whenever you need
    to select only some fields.
    """
    try:
        metadata = dict(kwargs.pop("metadata"))  # safety copy
    except KeyError:
        metadata = {}
    if "converter" in metadata:
        raise ValueError("Cannot use metadata with `converter` already set.")
    if "dims" in metadata:
        raise ValueError("Cannot use metadata with `dims` already set.")
    if "static" in metadata:
        raise ValueError("Cannot use metadata with `static` already set.")
    # We don't just use `lambda x: x` as the default, so that this works:
    # ```
    # class Abstract(eqx.Module):
    #     x: int = eqx.field()
    #
    # class Concrete(Abstract):
    #    @property
    #    def x(self):
    #        pass
    # ```
    # otherwise we try to call the default converter on a property without a setter,
    # and an error is raised.
    # Oddities like the above are to be discouraged, of course, but in particular
    # `field(init=False)` was sometimes used to denote an abstract field (prior to the
    # introduction of `AbstractVar`), so we do want to support this.
    if converter is not _converter_sentinel:
        metadata["converter"] = converter
    if dims == "":
        pass
    elif dims is None:
        metadata["dims"] = lambda _: None
    else:
        metadata["dims"] = dims
    if static:
        metadata["static"] = True
    return dataclasses.field(metadata=metadata, **kwargs)


#
# Part 2: Modules!
# This is the core of Equinox.
#


@dataclass(frozen=True)
class StrictConfig:
    """Used to configure strict Equinox modules.

    Passing this as the `strict` parameter of a `Module` marks that the `Module` is
    strict, and additionally provides some extra custom behaviour.

    Example usage is:
    ```python
    class Foo(eqx.Module, strict=StrictConfig(force_abstract=True)):
        pass
    ```
    """

    force_abstract: bool = False
    allow_abstract_name: bool = False
    allow_method_override: bool = False


StrictConfig.__init__.__doc__ = """**Arguments:**

- `force_abstract`: marks that a class without abstract methods or attributes should
    still be treated as abstract. Useful for e.g.
    ```python
    class AbstractFoo(eqx.Module, strict=True):
        pass
    ```
    which would otherwise be treated as concrete.
- `allow_abstract_name`: grants this class an exemption from the rule that abstract
    classes must begin their names with 'Abstract' or '_Abstract', and that concrete
    classes must not begin their names with 'Abstract' or '_Abstract'.
- `allow_method_override`: grants this class an exemption from the rule that it cannot
    override concrete methods.

Both `allow_*` options should be used with care! They exist only to make it easier to
transition a codebase from non-strict to strict `Module`s in a backward-compatible
manner. If you are starting a new codebase you should not have need of them.
"""


# Inherits from ABCMeta to support `eqx.{AbstractVar, AbstractClassVar}` and
# `abc.abstractmethod`.
class _ModuleMeta(ABCMeta):  # pyright: ignore
    # This method is called whenever you definite a module: `class Foo(eqx.Module): ...`
    def __new__(
        mcs,
        name,
        bases,
        dict_,
        /,
        strict: Union[bool, StrictConfig] = False,
        **kwargs,
    ):
        if isinstance(strict, bool):
            strict_config = StrictConfig()
        elif isinstance(strict, StrictConfig):
            strict_config = strict
            strict = True
        else:
            raise TypeError(
                "The `strict` parameter in `class Foo(equinox.Module, strict=...)` "
                "must either be a `bool` or `equinox.StrictConfig` object."
            )

        # [Step 1] Create the class as normal.
        cls = super().__new__(mcs, name, bases, dict_, **kwargs)
        # [Step 2] Arrange for bound methods to be treated as PyTrees as well. This
        # ensures that
        # ```
        # @jax.jit
        # def run(fn):
        #     ...
        # run(SomeModule().some_method)
        # ```
        # works.
        for k, v in cls.__dict__.items():
            if _not_magic(k) and inspect.isfunction(v):
                setattr(cls, k, _wrap_method(v))

        # [Step 3] Handle initialisation.
        #
        # For context, with any Python dataclass, there are three possible scenarios for
        # initialisation:
        # (a) a user-provided `__init__` method is supplied;
        # (b) dataclasses creates `__init__` , without a user-provided `__post_init__`
        # (c) dataclasses creates `__init__` , with a user-provided `__post_init__`

        # Create a dataclass `__init__` method if a user method isn't provided.
        # If a user passed one on this class, then we definitely have a custom __init__.
        # Else just use whatever our superclass does. Note that this is different to
        # default dataclass behaviour. Given
        # ```
        # @dataclass
        # class Foo: def __init__(...): ...
        # @dataclass
        # class Bar(Foo): pass
        # ```
        # then `Bar` will end up with a dataclass-provided `__init__`. That ends up
        # being ergonomically very annoying, so we disable it.
        added_custom_init = "__init__" in cls.__dict__
        if added_custom_init:
            has_dataclass_init = False
        else:
            for kls in cls.__mro__[1:-1]:
                try:
                    has_dataclass_init = _has_dataclass_init[kls]
                except KeyError:
                    # Non-Module superclasses.
                    if kls.__init__ is not object.__init__:
                        has_dataclass_init = False
                        break
                else:
                    break
            else:
                assert name == "Module"
                has_dataclass_init = True  # eqx.Module itself

        # Check for a common error. (Check for `_Initable` to avoid duplicate warnings.)
        if (
            not has_dataclass_init
            and hasattr(cls, "__post_init__")
            and not issubclass(cls, _Initable)
        ):
            warnings.warn(
                f"Class `{cls.__module__}.{cls.__qualname__}` has both an "
                "`__init__` method and a `__post_init__` method. This means that "
                "the `__post_init__` method will not be run!\n"
                "The reason for this is that `__post_init__` is intended to be "
                "used with the automatically-generated `__init__` method provided "
                "by Python dataclasses, which are generated of the form:\n"
                "```\n"
                "def __init__(self, field1, field2)\n"
                "    self.field1 = field1\n"
                "    self.field2 = field2\n"
                "    self.__post_init__()\n"
                "```\n"
                "and as such a user-provided `__init__` overrides both the setting "
                "of fields, and the calling of `__post_init__`.\n"
                "The above is how Python dataclasses work, and has nothing "
                "to do with Equinox!\n"
                "If you are using `__post_init__` to check that certain invariants "
                "hold, then consider using `__check_init__` instead. This is an "
                "Equinox-specific extension that is always ran. See here for more "
                "details: "
                "https://docs.kidger.site/equinox/api/module/advanced_fields/#checking-invariants",  # noqa: E501
                stacklevel=2,
            )

        # Add support for `eqx.field(converter=...)` when using `__post_init__`.
        # (Scenario (c) above. Scenarios (a) and (b) are handled later.)
        if has_dataclass_init and hasattr(cls, "__post_init__"):
            post_init = cls.__post_init__

            @ft.wraps(post_init)  # pyright: ignore
            def __post_init__(self, *args, **kwargs):
                # This `if` is to handle `super()` correctly.
                # We want to only convert once, at the top level.
                #
                # This check is basically testing whether or not the function we're in
                # now (`cls.__post_init__`) is at the top level
                # (`self.__class__.__post_init__`). If we are, do conversion. If we're
                # not, it's presumably because someone is calling us via `super()` in
                # the middle of their own `__post_init__`. No conversion then; their own
                # version of this wrapper will do it at the appropriate time instead.
                #
                # One small foible: we write `cls.__post_init__`, rather than just
                # `__post_init__`, to refer to this function. This allows someone else
                # to also monkey-patch `cls.__post_init__` if they wish, and this won't
                # remove conversion. (Conversion is a at-the-top-level thing, not a
                # this-particular-function thing.)
                #
                # This top-level business means that this is very nearly the same as
                # doing conversion in `_ModuleMeta.__call__`. The differences are that
                # (a) that wouldn't allow us to convert fields before the user-provided
                # `__post_init__`, and (b) it allows other libraries (i.e. jaxtyping)
                # to later monkey-patch `__init__`, and we have our converter run before
                # their own monkey-patched-in code.
                if self.__class__.__post_init__ is cls.__post_init__:
                    # Convert all fields currently available.
                    _convert_fields(self, init=True)
                post_init(self, *args, **kwargs)  # pyright: ignore
                if self.__class__.__post_init__ is cls.__post_init__:
                    # Convert all the fields filled in by `__post_init__` as well.
                    _convert_fields(self, init=False)

            cls.__post_init__ = __post_init__  # pyright: ignore
        else:
            post_init = None

        # Fairly common to write `Superclass.__init__.__doc__ = "..."` with
        # dataclass-provided inits; here we look through the class hierarchy and will
        # copy this doc forward.
        if has_dataclass_init:
            init_doc = cls.__init__.__doc__

        # [Step 4] Register as a dataclass.
        cls = dataclass(eq=False, repr=False, frozen=True, init=has_dataclass_init)(
            cls  # pyright: ignore
        )
        # [Step 3b] -- finish off building `__init__` methods. Until we'd done
        # dataclass'ification then we didn't necessarily have our `__init__` method.

        # Set annotation to the converter input. This is useful for runtime type
        # checkers.
        # Note that mutating the `__init__.__annotations__` is okay, as it was created
        # by the dataclass decorator on the previous line, so nothing else owns it.
        for f in dataclasses.fields(cls):
            if f.name not in cls.__init__.__annotations__:
                continue  # Odd behaviour, so skip.
            try:
                converter = f.metadata["converter"]
            except KeyError:
                pass
            else:
                try:
                    signature = inspect.signature(converter)
                except ValueError:
                    # e.g. `inspect.signature(str)` fails
                    converter_annotation = Any
                else:
                    parameters = list(signature.parameters.values())
                    if len(parameters) == 0:
                        # No idea what happened, but play it safe.
                        converter_annotation = Any
                    else:
                        converter_annotation = parameters[0].annotation
                        if converter_annotation is inspect.Signature.empty:
                            converter_annotation = Any
                cls.__init__.__annotations__[f.name] = converter_annotation

        # Registering here records that the `dataclass(...)` call has happened.
        _has_dataclass_init[cls] = has_dataclass_init

        # Now handle conversion for cases (a) and (b) above, in which there is no
        # `__post_init__`.
        if post_init is None:
            init = cls.__init__

            @ft.wraps(init)  # pyright: ignore
            def __init__(self, *args, **kwargs):
                __tracebackhide__ = True
                init(self, *args, **kwargs)
                # Same `if` trick as with `__post_init__`.
                if self.__class__.__init__ is cls.__init__:
                    _convert_fields(self, init=True)
                    _convert_fields(self, init=False)

            cls.__init__ = __init__

        # Assign `__doc__` in case it has been manually overriden:
        # ```
        # class Foo(eqx.Module):
        #     x: int
        #
        # Foo.__init__.__doc__ = "Foo should be called with with an integer `x`."
        #
        # class Bar(Foo):
        #     pass
        #
        # # Now we try to access `Bar.__init__.__doc__`. (E.g. during docgen.)
        # ```
        if has_dataclass_init:
            cls.__init__.__doc__ = init_doc  # pyright: ignore
            # TODO: is this next line still necessary?
            cls.__init__.__module__ = cls.__module__

        # [Step 5] We support an optional `strict` mode for Rust-like strictness in the
        # type checking.
        # In practice this is probably too much for your average user, but it's a great
        # way to build robust libraries.
        _is_force_abstract[cls] = strict_config.force_abstract
        _is_strict[cls] = strict
        if strict:
            for base in bases:
                if base is Module:
                    # We shouldn't check `Module` itself: we can't make it strict as to
                    # be able to inherit from it we would need to make it abstract. To
                    # be able to make it abstract its name must start with `Abstract`.
                    # That we cannot do for backward compatibility.
                    continue
                if _is_special_form(base):
                    # Skip `typing.Generic` etc.
                    continue
                # Invariant: all base classes are also strict modules.
                if not issubclass(base, Module):
                    raise TypeError(
                        "Strict `eqx.Module`s must only inherit from other strict "
                        f"`eqx.Module`s. `{cls.__module__}.{cls.__qualname__}` is a "
                        "strict Module inheriting from "
                        f"`{base.__module__}.{base.__qualname__}`, which is not a "
                        "`Module` at all."
                    )
                if not _is_strict[base]:
                    raise TypeError(
                        "Strict `eqx.Module`s must only inherit from other strict "
                        f"`eqx.Module`s. `{cls.__module__}.{cls.__qualname__}` is a "
                        "strict Module inheriting from "
                        f"`{base.__module__}.{base.__qualname__}`, which is a "
                        "`Module`, but not a strict `Module`."
                    )
                # Invariant: concrete means final.
                if not _is_abstract(base):
                    raise TypeError(
                        "Every strict `eqx.Module` must be either abstract or final. "
                        "This means that it is not possible to inherit from a concrete "
                        f"strict `eqx.Module`. `{cls.__module__}.{cls.__qualname__}` "
                        "is a strict Module inheriting from "
                        f"`{base.__module__}.{base.__qualname__}`, which is a concrete "
                        "strict `Module`."
                    )
                # Invariant: field definitions and __init__ methods must all appear on
                # just one class in a hierarchy.
                base_num_fields = len(dataclasses.fields(base))
                if (base_num_fields > 0) or (not _has_dataclass_init[base]):
                    # If we've added more fields, or added a custom init method, then
                    # error.
                    if len(dataclasses.fields(cls)) != base_num_fields:
                        raise TypeError(
                            "For readability, any custom `__init__` method, and all "
                            "fields, must all be defined on the same strict Module. "
                            f"{cls.__module__}.{cls.__qualname__} is a strict Module "
                            "that is attempting to add fields, and inherit from "
                            f"{base.__module__}.{base.__qualname__}. However the "
                            "latter already has fields or a custom `__init__` defined."
                        )
                    if added_custom_init:
                        raise TypeError(
                            "For readability, any custom `__init__` method, and all "
                            "fields, must all be defined on the same strict Module. "
                            f"{cls.__module__}.{cls.__qualname__} is a strict Module "
                            "that is attempting to define a custom `__init__` method, "
                            f"and inherit from {base.__module__}.{base.__qualname__}. "
                            "However the latter already has fields "
                            "or a custom `__init__` defined."
                        )
            if not strict_config.allow_abstract_name:
                has_abstract_name = cls.__name__.startswith(
                    "Abstract"
                ) or cls.__name__.startswith("_Abstract")
                if _is_abstract(cls):
                    if not has_abstract_name:
                        # Invariant: abstract classes have names beginning with
                        # `Abstract`.
                        main = (
                            "Abstract strict `eqx.Module`s must be named starting "
                            f"with 'Abstract' or '_Abstract'. Got {name} when defining "
                            f"{cls.__module__}.{cls.__qualname__}."
                        )
                        if _is_force_abstract[cls]:
                            raise TypeError(main)
                        inner = []
                        if len(cls.__abstractmethods__) > 0:
                            inner.append(
                                f"abstract methods: {list(cls.__abstractmethods__)}"
                            )
                        if len(cls.__abstractvars__) > 0:
                            inner.append(
                                f"abstract variables: {list(cls.__abstractvars__)}"
                            )
                        if len(cls.__abstractclassvars__) > 0:
                            inner.append(
                                (
                                    "abstract class variables: "
                                    f"{list(cls.__abstractclassvars__)}"
                                )
                            )
                        inner = ", ".join(inner)
                        inner = " " + inner + "."
                        raise TypeError(main + inner)
                else:
                    if has_abstract_name:
                        # Invariant: concrete classes do not have names beginning with
                        # `Abstract`.
                        raise TypeError(
                            "Concrete strict `eqx.Module`s should not have names "
                            f"starting with 'Abstract' or '_Abstract'. Got '{name}' "
                            f"when defining {cls.__module__}.{cls.__qualname__}.",
                        )
            for k, v in cls.__dict__.items():
                if isinstance(v, _wrap_method):
                    v = v.method
                    # Invariant: concrete methods are not overridden.
                    if not getattr(v, "__isabstractmethod__", False):
                        for base in bases:
                            old_v = getattr(base, k, _dummy_abstract)
                            if not inspect.isfunction(old_v):
                                raise TypeError(
                                    "Strict `eqx.Module`s cannot override non-methods "
                                    "with methods. "
                                    f"`{cls.__module__}.{cls.__qualname__}.{k}` is "
                                    "attempting to override "
                                    f"`{base.__module__}.{base.__qualname__}.{k}`."
                                )
                            if not strict_config.allow_method_override and not getattr(
                                old_v, "__isabstractmethod__", False
                            ):
                                raise TypeError(
                                    "Strict `eqx.Module`s cannot override concrete "
                                    "methods. "
                                    f"`{cls.__module__}.{cls.__qualname__}.{k}` is "
                                    "attempting to override "
                                    f"`{base.__module__}.{base.__qualname__}.{k}`."
                                )
        # [Step 6] Register as a pytree.
        jtu.register_pytree_with_keys(
            cls,
            flatten_with_keys=ft.partial(_flatten_module, with_keys=True),  # pyright: ignore
            flatten_func=ft.partial(_flatten_module, with_keys=False),  # pyright: ignore
            unflatten_func=ft.partial(_unflatten_module, cls),  # pyright: ignore
        )
        # Done!
        return cls

    @property
    def __signature__(cls):
        # Use signature of __init__ method for non-callable equinox modules
        sig = inspect.signature(cls.__init__)
        params = list(sig.parameters.values())[1:]  # Remove self parameter
        return sig.replace(parameters=params)

    # This method is called whenever you initialise a module: `MyModule(...)`
    def __call__(cls, *args, **kwargs):
        __tracebackhide__ = True
        if _is_force_abstract[cls]:
            # Any other is-abstract checks will be handled in super().__call__.
            raise TypeError("Cannot instantiate abstract `equinox.Module`.")
        if _has_dataclass_init[cls]:
            for x in jtu.tree_leaves((args, kwargs)):
                _warn_jax_transformed_function(cls, x)
            # else it's handled in __setattr__, but that isn't called here.
        # [Step 1] Modules are immutable -- except during construction. So defreeze
        # before init.
        post_init = getattr(cls, "__post_init__", None)
        initable_cls = _make_initable(cls, cls.__init__, post_init, wraps=False)
        # [Step 2] Instantiate the class as normal.
        self = super(_ModuleMeta, initable_cls).__call__(*args, **kwargs)
        assert not _is_abstract(cls)
        # [Step 3] Check that all fields are occupied.
        missing_names = {
            field.name
            for field in dataclasses.fields(cls)  # pyright: ignore
            # Not `vars` or `__dict__`, to allow for `property`s overwriting a field.
            # Not recommended, but allowable for backward compatibility.
            if field.name not in dir(self)
        }
        if len(missing_names):
            raise ValueError(
                f"The following fields were not initialised during __init__: "
                f"{missing_names}"
            )
        # Freeze.
        object.__setattr__(self, "__class__", cls)
        # [Step 4] Run any custom validators. (After freezing; as they run
        # unconditionally across the whole MRO, they aren't allowed to mutate.)
        for kls in cls.__mro__:
            try:
                check = kls.__dict__["__check_init__"]
            except KeyError:
                pass
            else:
                check(self)
        return self

    # This bit is kind of sneaky. This is the reason that `_has_dataclass_init` is done
    # after dataclass registration -- we sneakily treat it as a marker for whether
    # dataclass registration has happened yet. And if it hasn't, we hide any
    # `__wrapped__` attribute. We want such attributes for the sake of
    # `module_update_wrapper`, but if `dataclass` sees it then it tries to follow it.
    def __getattribute__(cls, item):
        value = super().__getattribute__(item)
        if (
            item == "__wrapped__"
            and isinstance(value, property)
            and cls not in _has_dataclass_init
        ):
            raise AttributeError
        else:
            return value

    def __setattr__(cls, item, value):
        if _not_magic(item) and inspect.isfunction(value):
            value = _wrap_method(value)
        super().__setattr__(item, value)


if TYPE_CHECKING:

    @dataclass_transform(field_specifiers=(dataclasses.field, field, static_field))
    class _ModuleMeta(abc.ABCMeta):
        __abstractvars__: frozenset[str]
        __abstractclassvars__: frozenset[str]


def _is_special_form(cls):
    # This function is basically a heuristic hack.
    # If you're getting spurious warnings from this, and think you have another kind of
    # class that should be excluded from Equinox's checks, then please open a GitHub
    # issue: https://github.com/patrick-kidger/equinox/issues
    if cls is _Initable:
        return True
    if cls.__module__ in ("typing", "typing_extensions", "collections.abc"):
        return True
    if Protocol in cls.__bases__:
        return True
    return False


def _not_magic(k: str) -> bool:
    return not (k.startswith("__") and k.endswith("__"))


class _wrap_method:
    def __init__(self, method):
        self.method = method
        if getattr(self.method, "__isabstractmethod__", False):
            self.__isabstractmethod__ = self.method.__isabstractmethod__

    def __get__(self, instance, owner):
        if instance is None:
            return self.method
        else:
            # Why `inplace=True`?
            # This is safe because the `BoundMethod` was only instantiated here.
            # This is necessary so that `_method.__self__ is instance`, which is used
            # as part of a no-cycle check in `_make_initable`.
            _method = _module_update_wrapper(
                BoundMethod(self.method, instance), None, inplace=True
            )
            return _method


_dummy_abstract = abc.abstractmethod(lambda self: 1)
_is_force_abstract = weakref.WeakKeyDictionary()
_is_strict = weakref.WeakKeyDictionary()
_has_dataclass_init = weakref.WeakKeyDictionary()


def _is_abstract(cls):
    return (
        _is_force_abstract[cls]
        or len(cls.__abstractmethods__) > 0
        or len(cls.__abstractvars__) > 0
        or len(cls.__abstractclassvars__) > 0
    )


_wrapper_field_names = {
    "__module__",
    "__name__",
    "__qualname__",
    "__doc__",
    "__annotations__",
}


class _Initable:
    pass


_transform_types = {
    type(transform(lambda x: x))
    for transform in (
        jax.jit,
        jax.grad,
        jax.vmap,
        jax.value_and_grad,
        jax.jacfwd,
        jax.jacrev,
        jax.hessian,
        jax.custom_jvp,
        jax.custom_vjp,
        jax.checkpoint,  # pyright: ignore
        jax.pmap,
    )
}


def _warn_jax_transformed_function(cls, x):
    # not `isinstance`, just in case JAX every tries to override `__instancecheck__`.
    if type(x) in _transform_types:

        class _JaxTransformException(Exception):
            pass

        def _is_array_like(x):
            if is_array_like(x):
                raise _JaxTransformException

        while True:
            try:
                x = x.__wrapped__
            except AttributeError:
                break
            try:
                jtu.tree_map(_is_array_like, x)
            except _JaxTransformException:
                warnings.warn(
                    f"""
Possibly assigning a JAX-transformed callable as an attribute on
{cls.__module__}.{cls.__qualname__}. This will not have any of its parameters updated.

For example, the following code is buggy:
```python
class MyModule(eqx.Module):
vmap_linear: Callable

def __init__(self, ...):
    self.vmap_linear = jax.vmap(eqx.nn.Linear(...))

def __call__(self, ...):
    ... = self.vmap_linear(...)
```
This is because the callable returned from `jax.vmap` is *not* a PyTree. This means that
the parameters inside the `eqx.nn.Linear` layer will not receive gradient updates.

You can most easily fix this either by applying the wrapper at `__call__` time:
```python
class MyModule(eqx.Module):
linear: Callable

def __init__(self, ...):
    self.linear = eqx.nn.Linear(...)

def __call__(self, ...):
    ... = jax.vmap(self.linear)(...)
```
or by using `eqx.filter_vmap` instead (which *does* return a PyTree):
```python
class MyModule(eqx.Module):
vmap_linear: Callable

def __init__(self, ...):
    self.vmap_linear = eqx.filter_vmap(eqx.nn.Linear(...))

def __call__(self, ...):
    ... = self.vmap_linear(...)
```
""",
                    stacklevel=3,
                )
                break


@ft.lru_cache(maxsize=128)
def _make_initable(cls: _ModuleMeta, init, post_init, wraps: bool) -> _ModuleMeta:
    # Used as part of the key. Don't cache if these have changed.
    # In practice, monkey-patching these on the class -- after you've already
    # instantiated it somewhere! -- is an *ahem*, adventurous, thing to do. But never
    # let it be said that Equinox doesn't support you in your questionable life choices!
    del init, post_init

    if wraps:
        field_names = _wrapper_field_names
    else:
        field_names = {field.name for field in dataclasses.fields(cls)}  # pyright: ignore

    class _InitableModule(cls, _Initable):  # pyright: ignore
        pass

    def __setattr__(self, name, value):
        if name in field_names:
            if isinstance(value, BoundMethod) and value.__self__ is self:
                raise ValueError(
                    """Cannot assign methods in __init__.

That is, something like the following is not allowed:
```
class MyModule(eqx.Module):
    foo: Callable

    def __init__(self):
        self.foo = self.bar

    def bar(self):
        ...
```
this is because Equinox modules are PyTrees -- but the above does not have a tree
structure! `self.foo.__self__` is a cycle that brings us back to `self`.

In the above example, you probably want something like this instead:
```
class MyModule(eqx.Module):
    @property
    def foo(self):
        return self.bar

    def bar(self):
        ...
```
so that you can still use `self.foo`, but it is not stored in the PyTree structure.

This is a check that was introduced in Equinox v0.11.0. Before this, the above error
went uncaught, possibly leading to silently wrong behaviour.
"""
                )
            else:
                _warn_jax_transformed_function(type(self), value)
                object.__setattr__(self, name, value)
        else:
            raise AttributeError(f"Cannot set attribute {name}")

    # Done like this to avoid dataclasses complaining about overriding setattr on a
    # frozen class.
    _InitableModule.__setattr__ = __setattr__
    # Make beartype happy
    _InitableModule.__init__ = cls.__init__  # pyright: ignore
    # Appears in AbstractVar error messages
    _InitableModule.__name__ = cls.__name__
    _InitableModule.__qualname__ = cls.__qualname__
    # I don't have a specific use-case for this but it's probably good practice.
    _InitableModule.__module__ = cls.__module__

    return _InitableModule


cache_clears.append(_make_initable.cache_clear)


def _convert_fields(module, init: bool):
    for field in dataclasses.fields(module):
        if field.init is init:
            try:
                converter = field.metadata["converter"]
            except KeyError:
                pass
            else:
                try:
                    value = getattr(module, field.name)
                except AttributeError:
                    # Let the all-fields-are-filled check handle the error.
                    pass
                else:
                    setattr(module, field.name, converter(value))


# Used to provide a pretty repr when doing `jtu.tree_structure(SomeModule(...))`.
@dataclass()
class _FlattenedData:
    dynamic_field_names: tuple
    static_field_names: tuple
    static_field_values: tuple
    wrapper_field_names: tuple
    wrapper_field_values: tuple

    def __repr__(self):
        x = (
            self.dynamic_field_names,
            self.static_field_names,
            self.static_field_values,
        )
        return repr(x)[1:-1]


def _flatten_module(module: "Module", with_keys: bool):
    # Subnodes in the PyTree
    dynamic_field_names = []
    dynamic_field_values = []
    # Static metadata, placed in aux.
    static_field_names = []
    static_field_values = []
    # Python metadata like `__doc__` and `__module__`.
    wrapper_field_names = []
    wrapper_field_values = []

    for field_ in dataclasses.fields(module):
        name = field_.name
        try:
            # Not `getattr` so that we don't pick up `property`s.
            value = module.__dict__[name]
        except KeyError:
            # Uninitialised values during `__init__`, or when `property`s overwrite a
            # field.
            continue
        if field_.metadata.get("static", False):
            static_field_names.append(name)
            static_field_values.append(value)
        else:
            dynamic_field_names.append(name)
            if with_keys:
                dynamic_field_values.append((jtu.GetAttrKey(name), value))
            else:
                dynamic_field_values.append(value)
    sentinel = object()
    for name in _wrapper_field_names:
        value = getattr(module, name, sentinel)
        if value is not sentinel:
            wrapper_field_names.append(name)
            wrapper_field_values.append(value)
    aux = _FlattenedData(
        tuple(dynamic_field_names),
        tuple(static_field_names),
        tuple(static_field_values),
        tuple(wrapper_field_names),
        tuple(wrapper_field_values),
    )
    return tuple(dynamic_field_values), aux


def _unflatten_module(cls: type["Module"], aux: _FlattenedData, dynamic_field_values):
    # This doesn't go via `__init__`. A user may have done something nontrivial there,
    # and the field values may be dummy values as used in various places throughout JAX.
    # See also
    # https://jax.readthedocs.io/en/latest/pytrees.html#custom-pytrees-and-initialization,
    # which was (I believe) inspired by Equinox's approach here.
    module = object.__new__(cls)
    for name, value in zip(aux.dynamic_field_names, dynamic_field_values):
        object.__setattr__(module, name, value)
    for name, value in zip(aux.static_field_names, aux.static_field_values):
        object.__setattr__(module, name, value)
    for name, value in zip(aux.wrapper_field_names, aux.wrapper_field_values):
        object.__setattr__(module, name, value)
    return module


class Module(metaclass=_ModuleMeta):
    """Base class. Create your model by inheriting from this.

    This will make your model a
    [dataclass](https://docs.python.org/3/library/dataclasses.html) and a
    [pytree](https://jax.readthedocs.io/en/latest/pytrees.html).

    **Fields**

    Specify all its fields at the class level (identical to
    [dataclasses](https://docs.python.org/3/library/dataclasses.html)). This defines
    its children as a PyTree.

    ```python
    class MyModule(equinox.Module):
        weight: jax.Array
        bias: jax.Array
        submodule: equinox.Module
    ```

    **Initialisation**

    A default `__init__` is automatically provided, which just fills in fields with
    the arguments passed. For example `MyModule(weight, bias, submodule)`.

    Alternatively (quite commonly) you can provide an `__init__` method yourself:

    ```python
    class MyModule(equinox.Module):
        weight: jax.Array
        bias: jax.Array
        submodule: equinox.Module

        def __init__(self, in_size, out_size, key):
            wkey, bkey, skey = jax.random.split(key, 3)
            self.weight = jax.random.normal(wkey, (out_size, in_size))
            self.bias = jax.random.normal(bkey, (out_size,))
            self.submodule = equinox.nn.Linear(in_size, out_size, key=skey)
    ```

    **Methods**

    It is common to create some methods on the class -- for example to define the
    forward pass of a model.

    ```python
    class MyModule(equinox.Module):
        ...  # as above

        def __call__(self, x):
            return self.submodule(x) + self.weight @ x + self.bias
    ```

    !!! tip

        You don't have to define `__call__`:

        - You can define other methods if you want.
        - You can define multiple methods if you want.
        - You can define no methods if you want. (And just use `equinox.Module` as a
            nice syntax for custom PyTrees.)

        No method is special-cased.

    **Usage**

    After you have defined your model, then you can use it just like any other
    PyTree -- that just happens to have some methods attached. In particular you can
    pass it around across `jax.jit`, `jax.grad` etc. in exactly the way that you're
    used to.

    !!! example

        If you wanted to, then it would be completely safe to do

        ```python
        class MyModule(equinox.Module):
            ...

            @jax.jit
            def __call__(self, x):
                ...
        ```

        because `self` is just a PyTree. Unlike most other neural network libraries,
        you can mix Equinox and native JAX without any difficulties at all.

    !!! tip "For fans of strong typing."

        Equinox modules are all [ABCs](https://docs.python.org/3/library/abc.html)
        by default. This means you can use
        [`abc.abstractmethod`](https://docs.python.org/3/library/abc.html#abc.abstractmethod).
        You can also create abstract instance attributes or abstract class
        attributes, see [`equinox.AbstractVar`][] and
        [`equinox.AbstractClassVar`][].
    """  # noqa: E501

    #     [`equinox.AbstractClassVar`][]. Finally, some optional strict type-checking
    #     may be enabled by passing `strict=True`, e.g.
    #     `class Foo(eqx.Module, strict=True)`; see
    #     [strict modules](../advanced_fields/#strict-modules) for details.
    # """  # noqa: E501

    def __hash__(self):
        return hash(tuple(jtu.tree_leaves(self)))

    def __eq__(  # pyright: ignore
        self, other
    ) -> Union[bool, np.bool_, Bool[Array, ""]]:
        return tree_equal(self, other)

    def __repr__(self):
        return tree_pformat(self)


# Not using `jax.tree_util.Partial` as it doesn't implement __eq__ very well. See #480.
class BoundMethod(Module):
    """Just like a normal Python bound method... except that this one is a PyTree!

    This stores `__self__` as a subnode.
    """

    __func__: types.FunctionType = field(static=True)
    __self__: Module

    def __call__(self, *args, **kwargs):
        __tracebackhide__ = True
        return self.__func__(self.__self__, *args, **kwargs)

    @property
    def __wrapped__(self):
        return self.__func__.__get__(  # pyright: ignore
            self.__self__, type(self.__self__)
        )

    # This should be unnecessary in principle. In practice something goes wrong on
    # Python 3.9 and it returns the wrong thing.
    @property
    def __signature__(self):
        return inspect.signature(self.__wrapped__)


#
# Part 3: some downstream pieces. These don't actually affect the core `Module`
# abstraction, but this file is a convenient place to put them.
#


def module_update_wrapper(
    wrapper: Module, wrapped: Optional[Callable[_P, _T]] = None
) -> Callable[_P, _T]:
    """Like `functools.update_wrapper` (or its better-known cousin, `functools.wraps`),
    but acts on [`equinox.Module`][]s, and does not modify its input (it returns the
    updated module instead).

    !!! Example

        ```python
        class Wrapper(eqx.Module):
            fn: Callable

            def __call__(self, *args, **kwargs):
                return self.fn(*args, **kwargs)

            @property
            def __wrapped__(self):
                return self.fn

        def make_wrapper(fn):
            return eqx.module_update_wrapper(Wrapper(fn))
        ```

    For example, [`equinox.filter_jit`][] returns a module representing the JIT'd
    computation. `module_update_wrapper` is used on this module to indicate that this
    JIT'd computation wraps the original one. (Just like how `functools.wraps` is used.)

    Note that as in the above example, the wrapper class must supply a `__wrapped__`
    property, which redirects to the wrapped object.

    **Arguments:**

    - `wrapper`: the instance of the wrapper.
    - `wrapped`: optional, the callable that is being wrapped. If omitted then
        `wrapper.__wrapped__` will be used.

    **Returns:**

    A copy of `wrapper`, with the attributes `__module__`, `__name__`, `__qualname__`,
    `__doc__`, and `__annotations__` copied over from the wrapped function.
    """
    return _module_update_wrapper(wrapper, wrapped, inplace=False)


def _module_update_wrapper(
    wrapper: Module, wrapped: Optional[Callable[_P, _T]], inplace: bool
) -> Callable[_P, _T]:
    cls = wrapper.__class__
    if not isinstance(getattr(cls, "__wrapped__", None), property):
        raise ValueError("Wrapper module must supply `__wrapped__` as a property.")

    if wrapped is None:
        wrapped = wrapper.__wrapped__  # pyright: ignore

    if not inplace:
        # Make a clone, to avoid mutating the original input.
        leaves, treedef = jtu.tree_flatten(wrapper)
        wrapper = jtu.tree_unflatten(treedef, leaves)

    initable_cls = _make_initable(cls, None, None, wraps=True)
    object.__setattr__(wrapper, "__class__", initable_cls)
    try:
        # Like `ft.update_wrapper(wrapper, wrapped, updated=())`.
        # We don't update __dict__ as it's common/possible for wrapper and wrapped to
        # both be classes implementing __call__, in which case copying __dict__ over
        # basically just breaks the wrapper class.
        # We don't set __wrapped__, and instead demand that the wrapper class tell us
        # how to redirect to the wrapped object. This is avoid duplicating part of the
        # PyTree.
        for attr in _wrapper_field_names:
            try:
                value = getattr(wrapped, attr)
            except AttributeError:
                pass
            else:
                setattr(wrapper, attr, value)
    finally:
        object.__setattr__(wrapper, "__class__", cls)
    return cast(Callable[_P, _T], wrapper)


class Partial(Module):
    """Like `functools.partial`, but treats the wrapped function, and partially-applied
    value: Any = field(static=True)
    args and kwargs, as a PyTree.

    This is very much like `jax.tree_util.Partial`. The difference is that the JAX
    version requires that `func` be specifically a *function* -- and will silently
    misbehave if given any non-function callable, e.g. [`equinox.nn.MLP`][]. In contrast
    the Equinox version allows for arbitrary callables.
    """

    func: Callable
    args: tuple[Any, ...]
    keywords: dict[str, Any]

    def __init__(self, func, /, *args, **kwargs):
        """**Arguments:**

        - `func`: the callable to partially apply.
        - `*args`: any positional arguments to apply.
        - `**kwargs`: any keyword arguments to apply.
        """
        self.func = func
        self.args = args
        self.keywords = kwargs

    def __call__(self, *args, **kwargs):
        """Call the wrapped `self.func`.

        **Arguments:**

        - `*args`: the arguments to apply. Passed after those arguments passed during
            `__init__`.
        - `**kwargs`: any keyword arguments to apply.

        **Returns:**

        The result of the wrapped function.
        """
        return self.func(*self.args, *args, **kwargs, **self.keywords)


class Static(Module):
    """Wraps a value into a `eqx.field(static=True)`.

    This is useful to treat something as just static metadata with respect to a JAX
    transformation; for example this is used to return non-arrays from a filtered
    transform.
    """

    _leaves: list[Any] = field(static=True)
    _treedef: PyTreeDef = field(static=True)  # pyright: ignore

    def __init__(self, value: Any):
        # By flattening, we handle pytrees without `__eq__` methods.
        # When comparing static metadata for equality, this means we never actually
        # call `value.__eq__`.
        self._leaves, self._treedef = jtu.tree_flatten(value)

    @property
    def value(self):
        return jtu.tree_unflatten(self._treedef, self._leaves)<|MERGE_RESOLUTION|>--- conflicted
+++ resolved
@@ -22,12 +22,8 @@
 from jaxtyping import Array, Bool, PyTreeDef
 
 from ._better_abstract import ABCMeta, dataclass
-<<<<<<< HEAD
-from ._caches import internal_lru_caches
+from ._caches import cache_clears
 from ._custom_types import DimsSpec
-=======
-from ._caches import cache_clears
->>>>>>> 028a6f46
 from ._doc_utils import doc_repr
 from ._filters import is_array_like
 from ._pretty_print import tree_pformat

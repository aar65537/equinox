--- conflicted
+++ resolved
@@ -12,12 +12,8 @@
 
 from .._misc import default_floating_dtype
 from .._module import field, Module
-<<<<<<< HEAD
 from .._vectorize import DimensionalValue
-from ._misc import all_sequences
-=======
 from ._misc import all_sequences, default_init
->>>>>>> 028a6f46
 
 
 _T = TypeVar("_T")
@@ -173,26 +169,18 @@
         dtype = default_floating_dtype() if dtype is None else dtype
         wkey, bkey = jrandom.split(key, 2)
         grouped_in_channels = in_channels // groups
-<<<<<<< HEAD
         lim = 1 / np.sqrt(grouped_in_channels * math.prod(kernel_size))
-        weight_shape = (out_channels, grouped_in_channels) + kernel_size
-        weight = jrandom.uniform(wkey, weight_shape, minval=-lim, maxval=lim)
-        weight_dims = " ".join(str(dim) for dim in weight_shape)
-        self._weight = DimensionalValue(weight, weight_dims)
+        wshape = (out_channels, grouped_in_channels) + kernel_size
+        weight = default_init(wkey, wshape, dtype, lim)
+        wdims = " ".join(str(dim) for dim in wshape)
+        self._weight = DimensionalValue(weight, wdims)
         if use_bias:
-            bias_shape = (out_channels,) + (1,) * num_spatial_dims
-            bias = jrandom.uniform(bkey, bias_shape, minval=-lim, maxval=lim)
-            bias_dims = " ".join(str(dim) for dim in bias_shape)
-            self._bias = DimensionalValue(bias, bias_dims)
+            bshape = (out_channels,) + (1,) * num_spatial_dims
+            bias = default_init(bkey, bshape, dtype, lim)
+            bdims = " ".join(str(dim) for dim in bshape)
+            self._bias = DimensionalValue(bias, bdims)
         else:
             self._bias = None
-=======
-        lim = 1 / math.sqrt(grouped_in_channels * math.prod(kernel_size))
-        wshape = (out_channels, grouped_in_channels) + kernel_size
-        self.weight = default_init(wkey, wshape, dtype, lim)
-        bshape = (out_channels,) + (1,) * num_spatial_dims
-        self.bias = default_init(bkey, bshape, dtype, lim) if use_bias else None
->>>>>>> 028a6f46
 
         self.num_spatial_dims = num_spatial_dims
         self.in_channels = in_channels
@@ -536,25 +524,18 @@
                 raise ValueError("Must have `output_padding < stride` (elementwise).")
 
         grouped_in_channels = in_channels // groups
-<<<<<<< HEAD
         lim = 1 / np.sqrt(grouped_in_channels * math.prod(kernel_size))
-        weight_shape = (out_channels, grouped_in_channels) + kernel_size
-        weight = jrandom.uniform(wkey, weight_shape, minval=-lim, maxval=lim)
-        weight_dims = " ".join(str(dim) for dim in weight_shape)
-        self._weight = DimensionalValue(weight, weight_dims)
+        wshape = (out_channels, grouped_in_channels) + kernel_size
+        weight = default_init(wkey, wshape, dtype, lim)
+        wdims = " ".join(str(dim) for dim in wshape)
+        self._weight = DimensionalValue(weight, wdims)
         if use_bias:
-            bias_shape = (out_channels,) + (1,) * num_spatial_dims
-            bias = jrandom.uniform(bkey, bias_shape, minval=-lim, maxval=lim)
-            bias_dims = " ".join(str(dim) for dim in bias_shape)
-            self._bias = DimensionalValue(bias, bias_dims)
+            bshape = (out_channels,) + (1,) * num_spatial_dims
+            bias = default_init(bkey, bshape, dtype, lim)
+            bdims = " ".join(str(dim) for dim in bshape)
+            self._bias = DimensionalValue(bias, bdims)
         else:
             self._bias = None
-=======
-        lim = 1 / math.sqrt(grouped_in_channels * math.prod(kernel_size))
-        wshape = (out_channels, grouped_in_channels) + kernel_size
-        self.weight = default_init(wkey, wshape, dtype, lim)
-        bshape = (out_channels,) + (1,) * num_spatial_dims
-        self.bias = default_init(bkey, bshape, dtype, lim) if use_bias else None
 
         padding = _padding_init(padding, num_spatial_dims)
         padding_mode = _padding_mode_init(padding_mode)
@@ -573,8 +554,6 @@
                     "`padding_mode == 'CIRCULAR'` is only implemented for 'SAME' or"
                     "'SAME_LOWER' padding."
                 )
->>>>>>> 028a6f46
-
         self.num_spatial_dims = num_spatial_dims
         self.in_channels = in_channels
         self.out_channels = out_channels

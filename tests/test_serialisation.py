--- conflicted
+++ resolved
@@ -34,10 +34,8 @@
     like_numpy_array2 = np.array([6.0, 7.0])
     like_scalars = (False, 6, 6.0, 6 + 6j)
     like_index = eqx.experimental.StateIndex()
-<<<<<<< HEAD
     eqx.experimental.set_state(like_index, jnp.array(6))
-=======
->>>>>>> 6058475c
+
     like_func = lambda x: x
     like_obj = object()
     like = (
@@ -137,7 +135,6 @@
     assert tree_loaded_obj is not tree_ser_obj
 
 
-<<<<<<< HEAD
 def test_partial_deserialisation(getkey, tmp_path):
 
     tree_saved = (jnp.array([1, 2, 3]), np.array([4, 5, 6]))
@@ -171,8 +168,8 @@
         (obj_1, obj_2),
     )
     assert eqx.tree_equal(out, answer)
-=======
+
+
 def test_serialise_empty_state(getkey, tmp_path):
     index = eqx.experimental.StateIndex()
-    eqx.tree_serialise_leaves(tmp_path, index)
->>>>>>> 6058475c
+    eqx.tree_serialise_leaves(tmp_path, index)
--- conflicted
+++ resolved
@@ -59,7 +59,14 @@
     x = jrandom.normal(getkey(), (2,))
     assert linear(x).shape == ()
 
-<<<<<<< HEAD
+    linear = eqx.nn.Linear(2, "scalar", key=getkey(), dtype=jnp.float16)
+    x = jrandom.normal(getkey(), (2,), dtype=jnp.float16)
+    assert linear(x).dtype == jnp.float16
+
+    linear = eqx.nn.Linear(2, "scalar", key=getkey(), dtype=jnp.complex64)
+    x = jrandom.normal(getkey(), (2,), dtype=jnp.complex64)
+    assert linear(x).dtype == jnp.complex64
+
     _test_ensemble(
         make_model=eqx.Partial(eqx.nn.Linear, 3, 4),
         in_shape=(3,),
@@ -75,15 +82,6 @@
         out_shape=lambda ensemble, batch: max(ensemble, batch, key=len),
         getkey=getkey,
     )
-=======
-    linear = eqx.nn.Linear(2, "scalar", key=getkey(), dtype=jnp.float16)
-    x = jrandom.normal(getkey(), (2,), dtype=jnp.float16)
-    assert linear(x).dtype == jnp.float16
-
-    linear = eqx.nn.Linear(2, "scalar", key=getkey(), dtype=jnp.complex64)
-    x = jrandom.normal(getkey(), (2,), dtype=jnp.complex64)
-    assert linear(x).dtype == jnp.complex64
->>>>>>> 028a6f46
 
 
 def test_identity(getkey):
